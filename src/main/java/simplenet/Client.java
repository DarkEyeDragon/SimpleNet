--- conflicted
+++ resolved
@@ -138,17 +138,12 @@
                         queue.pollLast();
                     }
     
-<<<<<<< HEAD
-                    // TODO: After logging is added, warn the user if wrappedBuffer.hasRemaining() is true.
-
-=======
                     if (wrappedBuffer.hasRemaining()) {
                         if (Utility.isDebug()) {
                             System.err.println(wrappedBuffer.remaining() + " byte(s) still need to be read!");
                         }
                     }
-                    
->>>>>>> dbb7e97c
+
                     while (!stack.isEmpty()) {
                         queue.offerLast(stack.pop());
                     }
@@ -561,31 +556,20 @@
 						throw new IllegalStateException("An exception occurred whilst decrypting data:", e);
 					}
 				}
-<<<<<<< HEAD
-
-				ByteBuffer wrappedBuffer = ByteBuffer.wrap(data).order(order);
-
-				if (!predicate.test(wrappedBuffer)) {
-					return;
-				}
-
-				// TODO: After logging is added, warn the user if wrappedBuffer.hasRemaining() is true.
-=======
 		
 				var wrappedBuffer = ByteBuffer.wrap(data).order(order);
 		
 				boolean shouldReturn = !predicate.test(wrappedBuffer);
-                
+
                 if (wrappedBuffer.hasRemaining()) {
                     if (Utility.isDebug()) {
                         System.err.println(wrappedBuffer.remaining() + " byte(s) still need to be read!");
                     }
                 }
-				
+
 				if (shouldReturn) {
 					return;
 				}
->>>>>>> dbb7e97c
 			}
 
 			queue.offerFirst(pair);
